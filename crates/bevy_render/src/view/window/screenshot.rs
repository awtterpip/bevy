--- conflicted
+++ resolved
@@ -497,11 +497,8 @@
                 })],
             }),
             push_constant_ranges: Vec::new(),
-<<<<<<< HEAD
+            zero_initialize_workgroup_memory: false,
             multiview: None,
-=======
-            zero_initialize_workgroup_memory: false,
->>>>>>> 4eaebd46
         }
     }
 }
