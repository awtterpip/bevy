use crate::*;
use bevy_asset::UntypedAssetId;
use bevy_color::ColorToComponents;
use bevy_core_pipeline::core_3d::{Camera3d, CORE_3D_DEPTH_FORMAT};
use bevy_derive::{Deref, DerefMut};
use bevy_ecs::{
    entity::{EntityHash, EntityHashMap, EntityHashSet},
    prelude::*,
    system::lifetimeless::Read,
};
use bevy_math::{ops, Mat4, UVec4, Vec2, Vec3, Vec3Swizzles, Vec4, Vec4Swizzles};
<<<<<<< HEAD
=======
use bevy_render::camera::SortedCameras;
use bevy_render::sync_world::{MainEntity, RenderEntity, TemporaryRenderEntity};
>>>>>>> 4eaebd46
use bevy_render::{
    diagnostic::RecordDiagnostics,
    mesh::RenderMesh,
    primitives::{CascadesFrusta, CubemapFrusta, Frustum, HalfSpace},
    render_asset::RenderAssets,
    render_graph::{Node, NodeRunError, RenderGraphContext},
    render_phase::*,
    render_resource::*,
    renderer::{RenderContext, RenderDevice, RenderQueue},
    texture::*,
    view::{ExtractedView, RenderLayers, ViewVisibility},
    Extract,
};
use bevy_render::{
    sync_world::{MainEntity, RenderEntity, TemporaryRenderEntity},
    view::ViewUniforms,
};
use bevy_transform::{components::GlobalTransform, prelude::Transform};
#[cfg(feature = "trace")]
use bevy_utils::tracing::info_span;
use bevy_utils::{
    default,
    tracing::{error, warn},
    HashMap,
};
use core::{hash::Hash, ops::Range};

#[derive(Component)]
pub struct ExtractedPointLight {
    pub color: LinearRgba,
    /// luminous intensity in lumens per steradian
    pub intensity: f32,
    pub range: f32,
    pub radius: f32,
    pub transform: GlobalTransform,
    pub shadows_enabled: bool,
    pub shadow_depth_bias: f32,
    pub shadow_normal_bias: f32,
    pub shadow_map_near_z: f32,
    pub spot_light_angles: Option<(f32, f32)>,
    pub volumetric: bool,
    pub soft_shadows_enabled: bool,
}

#[derive(Component, Debug)]
pub struct ExtractedDirectionalLight {
    pub color: LinearRgba,
    pub illuminance: f32,
    pub transform: GlobalTransform,
    pub shadows_enabled: bool,
    pub volumetric: bool,
    pub shadow_depth_bias: f32,
    pub shadow_normal_bias: f32,
    pub cascade_shadow_config: CascadeShadowConfig,
    pub cascades: EntityHashMap<Vec<Cascade>>,
    pub frusta: EntityHashMap<Vec<Frustum>>,
    pub render_layers: RenderLayers,
    pub soft_shadow_size: Option<f32>,
}

// NOTE: These must match the bit flags in bevy_pbr/src/render/mesh_view_types.wgsl!
bitflags::bitflags! {
    #[repr(transparent)]
    struct PointLightFlags: u32 {
        const SHADOWS_ENABLED            = 1 << 0;
        const SPOT_LIGHT_Y_NEGATIVE      = 1 << 1;
        const VOLUMETRIC                 = 1 << 2;
        const NONE                       = 0;
        const UNINITIALIZED              = 0xFFFF;
    }
}

#[derive(Copy, Clone, ShaderType, Default, Debug)]
pub struct GpuDirectionalCascade {
    clip_from_world: Mat4,
    texel_size: f32,
    far_bound: f32,
}

#[derive(Copy, Clone, ShaderType, Default, Debug)]
pub struct GpuDirectionalLight {
    cascades: [GpuDirectionalCascade; MAX_CASCADES_PER_LIGHT],
    color: Vec4,
    dir_to_light: Vec3,
    flags: u32,
    soft_shadow_size: f32,
    shadow_depth_bias: f32,
    shadow_normal_bias: f32,
    num_cascades: u32,
    cascades_overlap_proportion: f32,
    depth_texture_base_index: u32,
    skip: u32,
}

// NOTE: These must match the bit flags in bevy_pbr/src/render/mesh_view_types.wgsl!
bitflags::bitflags! {
    #[repr(transparent)]
    struct DirectionalLightFlags: u32 {
        const SHADOWS_ENABLED            = 1 << 0;
        const VOLUMETRIC                 = 1 << 1;
        const NONE                       = 0;
        const UNINITIALIZED              = 0xFFFF;
    }
}

#[derive(Copy, Clone, Debug, ShaderType)]
pub struct GpuLights {
    directional_lights: [GpuDirectionalLight; MAX_DIRECTIONAL_LIGHTS],
    ambient_color: Vec4,
    // xyz are x/y/z cluster dimensions and w is the number of clusters
    cluster_dimensions: UVec4,
    // xy are vec2<f32>(cluster_dimensions.xy) / vec2<f32>(view.width, view.height)
    // z is cluster_dimensions.z / log(far / near)
    // w is cluster_dimensions.z * log(near) / log(far / near)
    cluster_factors: Vec4,
    n_directional_lights: u32,
    // offset from spot light's light index to spot light's shadow map index
    spot_light_shadowmap_offset: i32,
}

// NOTE: When running bevy on Adreno GPU chipsets in WebGL, any value above 1 will result in a crash
// when loading the wgsl "pbr_functions.wgsl" in the function apply_fog.
#[cfg(all(feature = "webgl", target_arch = "wasm32", not(feature = "webgpu")))]
pub const MAX_DIRECTIONAL_LIGHTS: usize = 1;
#[cfg(any(
    not(feature = "webgl"),
    not(target_arch = "wasm32"),
    feature = "webgpu"
))]
pub const MAX_DIRECTIONAL_LIGHTS: usize = 10;
#[cfg(any(
    not(feature = "webgl"),
    not(target_arch = "wasm32"),
    feature = "webgpu"
))]
pub const MAX_CASCADES_PER_LIGHT: usize = 4;
#[cfg(all(feature = "webgl", target_arch = "wasm32", not(feature = "webgpu")))]
pub const MAX_CASCADES_PER_LIGHT: usize = 1;

#[derive(Resource, Clone)]
pub struct ShadowSamplers {
    pub point_light_comparison_sampler: Sampler,
    #[cfg(feature = "experimental_pbr_pcss")]
    pub point_light_linear_sampler: Sampler,
    pub directional_light_comparison_sampler: Sampler,
    #[cfg(feature = "experimental_pbr_pcss")]
    pub directional_light_linear_sampler: Sampler,
}

// TODO: this pattern for initializing the shaders / pipeline isn't ideal. this should be handled by the asset system
impl FromWorld for ShadowSamplers {
    fn from_world(world: &mut World) -> Self {
        let render_device = world.resource::<RenderDevice>();

        let base_sampler_descriptor = SamplerDescriptor {
            address_mode_u: AddressMode::ClampToEdge,
            address_mode_v: AddressMode::ClampToEdge,
            address_mode_w: AddressMode::ClampToEdge,
            mag_filter: FilterMode::Linear,
            min_filter: FilterMode::Linear,
            mipmap_filter: FilterMode::Nearest,
            ..default()
        };

        ShadowSamplers {
            point_light_comparison_sampler: render_device.create_sampler(&SamplerDescriptor {
                compare: Some(CompareFunction::GreaterEqual),
                ..base_sampler_descriptor
            }),
            #[cfg(feature = "experimental_pbr_pcss")]
            point_light_linear_sampler: render_device.create_sampler(&base_sampler_descriptor),
            directional_light_comparison_sampler: render_device.create_sampler(
                &SamplerDescriptor {
                    compare: Some(CompareFunction::GreaterEqual),
                    ..base_sampler_descriptor
                },
            ),
            #[cfg(feature = "experimental_pbr_pcss")]
            directional_light_linear_sampler: render_device
                .create_sampler(&base_sampler_descriptor),
        }
    }
}

#[allow(clippy::too_many_arguments)]
pub fn extract_lights(
    mut commands: Commands,
    point_light_shadow_map: Extract<Res<PointLightShadowMap>>,
    directional_light_shadow_map: Extract<Res<DirectionalLightShadowMap>>,
    global_point_lights: Extract<Res<GlobalVisibleClusterableObjects>>,
    point_lights: Extract<
        Query<(
            RenderEntity,
            &PointLight,
            &CubemapVisibleEntities,
            &GlobalTransform,
            &ViewVisibility,
            &CubemapFrusta,
            Option<&VolumetricLight>,
        )>,
    >,
    spot_lights: Extract<
        Query<(
            RenderEntity,
            &SpotLight,
            &VisibleMeshEntities,
            &GlobalTransform,
            &ViewVisibility,
            &Frustum,
            Option<&VolumetricLight>,
        )>,
    >,
    directional_lights: Extract<
        Query<
            (
                RenderEntity,
                &DirectionalLight,
                &CascadesVisibleEntities,
                &Cascades,
                &CascadeShadowConfig,
                &CascadesFrusta,
                &GlobalTransform,
                &ViewVisibility,
                Option<&RenderLayers>,
                Option<&VolumetricLight>,
            ),
            Without<SpotLight>,
        >,
    >,
    mapper: Extract<Query<RenderEntity>>,
    mut previous_point_lights_len: Local<usize>,
    mut previous_spot_lights_len: Local<usize>,
) {
    // NOTE: These shadow map resources are extracted here as they are used here too so this avoids
    // races between scheduling of ExtractResourceSystems and this system.
    if point_light_shadow_map.is_changed() {
        commands.insert_resource(point_light_shadow_map.clone());
    }
    if directional_light_shadow_map.is_changed() {
        commands.insert_resource(directional_light_shadow_map.clone());
    }
    // This is the point light shadow map texel size for one face of the cube as a distance of 1.0
    // world unit from the light.
    // point_light_texel_size = 2.0 * 1.0 * tan(PI / 4.0) / cube face width in texels
    // PI / 4.0 is half the cube face fov, tan(PI / 4.0) = 1.0, so this simplifies to:
    // point_light_texel_size = 2.0 / cube face width in texels
    // NOTE: When using various PCF kernel sizes, this will need to be adjusted, according to:
    // https://catlikecoding.com/unity/tutorials/custom-srp/point-and-spot-shadows/
    let point_light_texel_size = 2.0 / point_light_shadow_map.size as f32;

    let mut point_lights_values = Vec::with_capacity(*previous_point_lights_len);
    for entity in global_point_lights.iter().copied() {
        let Ok((
            render_entity,
            point_light,
            cubemap_visible_entities,
            transform,
            view_visibility,
            frusta,
            volumetric_light,
        )) = point_lights.get(entity)
        else {
            continue;
        };
        if !view_visibility.get() {
            continue;
        }
        let render_cubemap_visible_entities = RenderCubemapVisibleEntities {
            data: cubemap_visible_entities
                .iter()
                .map(|v| create_render_visible_mesh_entities(&mut commands, &mapper, v))
                .collect::<Vec<_>>()
                .try_into()
                .unwrap(),
        };

        let extracted_point_light = ExtractedPointLight {
            color: point_light.color.into(),
            // NOTE: Map from luminous power in lumens to luminous intensity in lumens per steradian
            // for a point light. See https://google.github.io/filament/Filament.html#mjx-eqn-pointLightLuminousPower
            // for details.
            intensity: point_light.intensity / (4.0 * core::f32::consts::PI),
            range: point_light.range,
            radius: point_light.radius,
            transform: *transform,
            shadows_enabled: point_light.shadows_enabled,
            shadow_depth_bias: point_light.shadow_depth_bias,
            // The factor of SQRT_2 is for the worst-case diagonal offset
            shadow_normal_bias: point_light.shadow_normal_bias
                * point_light_texel_size
                * core::f32::consts::SQRT_2,
            shadow_map_near_z: point_light.shadow_map_near_z,
            spot_light_angles: None,
            volumetric: volumetric_light.is_some(),
            #[cfg(feature = "experimental_pbr_pcss")]
            soft_shadows_enabled: point_light.soft_shadows_enabled,
            #[cfg(not(feature = "experimental_pbr_pcss"))]
            soft_shadows_enabled: false,
        };
        point_lights_values.push((
            render_entity,
            (
                extracted_point_light,
                render_cubemap_visible_entities,
                (*frusta).clone(),
            ),
        ));
    }
    *previous_point_lights_len = point_lights_values.len();
    commands.insert_or_spawn_batch(point_lights_values);

    let mut spot_lights_values = Vec::with_capacity(*previous_spot_lights_len);
    for entity in global_point_lights.iter().copied() {
        if let Ok((
            render_entity,
            spot_light,
            visible_entities,
            transform,
            view_visibility,
            frustum,
            volumetric_light,
        )) = spot_lights.get(entity)
        {
            if !view_visibility.get() {
                continue;
            }
            let render_visible_entities =
                create_render_visible_mesh_entities(&mut commands, &mapper, visible_entities);

            let texel_size =
                2.0 * ops::tan(spot_light.outer_angle) / directional_light_shadow_map.size as f32;

            spot_lights_values.push((
                render_entity,
                (
                    ExtractedPointLight {
                        color: spot_light.color.into(),
                        // NOTE: Map from luminous power in lumens to luminous intensity in lumens per steradian
                        // for a point light. See https://google.github.io/filament/Filament.html#mjx-eqn-pointLightLuminousPower
                        // for details.
                        // Note: Filament uses a divisor of PI for spot lights. We choose to use the same 4*PI divisor
                        // in both cases so that toggling between point light and spot light keeps lit areas lit equally,
                        // which seems least surprising for users
                        intensity: spot_light.intensity / (4.0 * core::f32::consts::PI),
                        range: spot_light.range,
                        radius: spot_light.radius,
                        transform: *transform,
                        shadows_enabled: spot_light.shadows_enabled,
                        shadow_depth_bias: spot_light.shadow_depth_bias,
                        // The factor of SQRT_2 is for the worst-case diagonal offset
                        shadow_normal_bias: spot_light.shadow_normal_bias
                            * texel_size
                            * core::f32::consts::SQRT_2,
                        shadow_map_near_z: spot_light.shadow_map_near_z,
                        spot_light_angles: Some((spot_light.inner_angle, spot_light.outer_angle)),
                        volumetric: volumetric_light.is_some(),
                        #[cfg(feature = "experimental_pbr_pcss")]
                        soft_shadows_enabled: spot_light.soft_shadows_enabled,
                        #[cfg(not(feature = "experimental_pbr_pcss"))]
                        soft_shadows_enabled: false,
                    },
                    render_visible_entities,
                    *frustum,
                ),
            ));
        }
    }
    *previous_spot_lights_len = spot_lights_values.len();
    commands.insert_or_spawn_batch(spot_lights_values);

    for (
        entity,
        directional_light,
        visible_entities,
        cascades,
        cascade_config,
        frusta,
        transform,
        view_visibility,
        maybe_layers,
        volumetric_light,
    ) in &directional_lights
    {
        if !view_visibility.get() {
            commands
                .get_entity(entity)
                .expect("Light entity wasn't synced.")
                .remove::<(ExtractedDirectionalLight, RenderCascadesVisibleEntities)>();
            continue;
        }

        // TODO: update in place instead of reinserting.
        let mut extracted_cascades = EntityHashMap::default();
        let mut extracted_frusta = EntityHashMap::default();
        let mut cascade_visible_entities = EntityHashMap::default();
        for (e, v) in cascades.cascades.iter() {
            if let Ok(entity) = mapper.get(*e) {
                extracted_cascades.insert(entity, v.clone());
            } else {
                break;
            }
        }
        for (e, v) in frusta.frusta.iter() {
            if let Ok(entity) = mapper.get(*e) {
                extracted_frusta.insert(entity, v.clone());
            } else {
                break;
            }
        }
        for (e, v) in visible_entities.entities.iter() {
            if let Ok(entity) = mapper.get(*e) {
                cascade_visible_entities.insert(
                    entity,
                    v.iter()
                        .map(|v| create_render_visible_mesh_entities(&mut commands, &mapper, v))
                        .collect(),
                );
            } else {
                break;
            }
        }

        commands
            .get_entity(entity)
            .expect("Light entity wasn't synced.")
            .insert((
                ExtractedDirectionalLight {
                    color: directional_light.color.into(),
                    illuminance: directional_light.illuminance,
                    transform: *transform,
                    volumetric: volumetric_light.is_some(),
                    #[cfg(feature = "experimental_pbr_pcss")]
                    soft_shadow_size: directional_light.soft_shadow_size,
                    #[cfg(not(feature = "experimental_pbr_pcss"))]
                    soft_shadow_size: None,
                    shadows_enabled: directional_light.shadows_enabled,
                    shadow_depth_bias: directional_light.shadow_depth_bias,
                    // The factor of SQRT_2 is for the worst-case diagonal offset
                    shadow_normal_bias: directional_light.shadow_normal_bias
                        * core::f32::consts::SQRT_2,
                    cascade_shadow_config: cascade_config.clone(),
                    cascades: extracted_cascades,
                    frusta: extracted_frusta,
                    render_layers: maybe_layers.unwrap_or_default().clone(),
                },
                RenderCascadesVisibleEntities {
                    entities: cascade_visible_entities,
                },
            ));
    }
}

fn create_render_visible_mesh_entities(
    commands: &mut Commands,
    mapper: &Extract<Query<RenderEntity>>,
    visible_entities: &VisibleMeshEntities,
) -> RenderVisibleMeshEntities {
    RenderVisibleMeshEntities {
        entities: visible_entities
            .iter()
            .map(|e| {
                let render_entity = mapper
                    .get(*e)
                    .unwrap_or_else(|_| commands.spawn(TemporaryRenderEntity).id());
                (render_entity, MainEntity::from(*e))
            })
            .collect(),
    }
}

#[derive(Component, Default, Deref, DerefMut)]
/// Component automatically attached to a light entity to track light-view entities
/// for each view.
pub struct LightViewEntities(EntityHashMap<Vec<Entity>>);

// TODO: using required component
pub(crate) fn add_light_view_entities(
    trigger: Trigger<OnAdd, (ExtractedDirectionalLight, ExtractedPointLight)>,
    mut commands: Commands,
) {
    if let Some(mut v) = commands.get_entity(trigger.entity()) {
        v.insert(LightViewEntities::default());
    }
}

/// Removes [`LightViewEntities`] when light is removed. See [`add_light_view_entities`].
pub(crate) fn extracted_light_removed(
    trigger: Trigger<OnRemove, (ExtractedDirectionalLight, ExtractedPointLight)>,
    mut commands: Commands,
) {
    if let Some(mut v) = commands.get_entity(trigger.entity()) {
        v.remove::<LightViewEntities>();
    }
}

pub(crate) fn remove_light_view_entities(
    trigger: Trigger<OnRemove, LightViewEntities>,
    query: Query<&LightViewEntities>,
    mut commands: Commands,
) {
    if let Ok(entities) = query.get(trigger.entity()) {
        for v in entities.0.values() {
            for e in v.iter().copied() {
                if let Some(mut v) = commands.get_entity(e) {
                    v.despawn();
                }
            }
        }
    }
}

pub(crate) struct CubeMapFace {
    pub(crate) target: Vec3,
    pub(crate) up: Vec3,
}

// Cubemap faces are [+X, -X, +Y, -Y, +Z, -Z], per https://www.w3.org/TR/webgpu/#texture-view-creation
// Note: Cubemap coordinates are left-handed y-up, unlike the rest of Bevy.
// See https://registry.khronos.org/vulkan/specs/1.2/html/chap16.html#_cube_map_face_selection
//
// For each cubemap face, we take care to specify the appropriate target/up axis such that the rendered
// texture using Bevy's right-handed y-up coordinate space matches the expected cubemap face in
// left-handed y-up cubemap coordinates.
pub(crate) const CUBE_MAP_FACES: [CubeMapFace; 6] = [
    // +X
    CubeMapFace {
        target: Vec3::X,
        up: Vec3::Y,
    },
    // -X
    CubeMapFace {
        target: Vec3::NEG_X,
        up: Vec3::Y,
    },
    // +Y
    CubeMapFace {
        target: Vec3::Y,
        up: Vec3::Z,
    },
    // -Y
    CubeMapFace {
        target: Vec3::NEG_Y,
        up: Vec3::NEG_Z,
    },
    // +Z (with left-handed conventions, pointing forwards)
    CubeMapFace {
        target: Vec3::NEG_Z,
        up: Vec3::Y,
    },
    // -Z (with left-handed conventions, pointing backwards)
    CubeMapFace {
        target: Vec3::Z,
        up: Vec3::Y,
    },
];

fn face_index_to_name(face_index: usize) -> &'static str {
    match face_index {
        0 => "+x",
        1 => "-x",
        2 => "+y",
        3 => "-y",
        4 => "+z",
        5 => "-z",
        _ => "invalid",
    }
}

#[derive(Component)]
pub struct ShadowView {
    pub depth_attachment: DepthAttachment,
    pub pass_name: String,
}

#[derive(Component)]
pub struct ViewShadowBindings {
    pub point_light_depth_texture: Texture,
    pub point_light_depth_texture_view: TextureView,
    pub directional_light_depth_texture: Texture,
    pub directional_light_depth_texture_view: TextureView,
}

#[derive(Component)]
pub struct ViewLightEntities {
    pub lights: Vec<Entity>,
}

#[derive(Component)]
pub struct ViewLightsUniformOffset {
    pub offset: u32,
}

#[derive(Resource, Default)]
pub struct LightMeta {
    pub view_gpu_lights: DynamicUniformBuffer<GpuLights>,
}

#[derive(Component)]
pub enum LightEntity {
    Directional {
        light_entity: Entity,
        cascade_index: usize,
    },
    Point {
        light_entity: Entity,
        face_index: usize,
    },
    Spot {
        light_entity: Entity,
    },
}
pub fn calculate_cluster_factors(
    near: f32,
    far: f32,
    z_slices: f32,
    is_orthographic: bool,
) -> Vec2 {
    if is_orthographic {
        Vec2::new(-near, z_slices / (-far - -near))
    } else {
        let z_slices_of_ln_zfar_over_znear = (z_slices - 1.0) / ops::ln(far / near);
        Vec2::new(
            z_slices_of_ln_zfar_over_znear,
            ops::ln(near) * z_slices_of_ln_zfar_over_znear,
        )
    }
}

// this method of constructing a basis from a vec3 is used by glam::Vec3::any_orthonormal_pair
// we will also construct it in the fragment shader and need our implementations to match,
// so we reproduce it here to avoid a mismatch if glam changes. we also switch the handedness
// could move this onto transform but it's pretty niche
pub(crate) fn spot_light_world_from_view(transform: &GlobalTransform) -> Mat4 {
    // the matrix z_local (opposite of transform.forward())
    let fwd_dir = transform.back().extend(0.0);

    let sign = 1f32.copysign(fwd_dir.z);
    let a = -1.0 / (fwd_dir.z + sign);
    let b = fwd_dir.x * fwd_dir.y * a;
    let up_dir = Vec4::new(
        1.0 + sign * fwd_dir.x * fwd_dir.x * a,
        sign * b,
        -sign * fwd_dir.x,
        0.0,
    );
    let right_dir = Vec4::new(-b, -sign - fwd_dir.y * fwd_dir.y * a, fwd_dir.y, 0.0);

    Mat4::from_cols(
        right_dir,
        up_dir,
        fwd_dir,
        transform.translation().extend(1.0),
    )
}

pub(crate) fn spot_light_clip_from_view(angle: f32, near_z: f32) -> Mat4 {
    // spot light projection FOV is 2x the angle from spot light center to outer edge
    Mat4::perspective_infinite_reverse_rh(angle * 2.0, 1.0, near_z)
}

#[allow(clippy::too_many_arguments)]
pub fn prepare_lights(
    mut commands: Commands,
    mut texture_cache: ResMut<TextureCache>,
    render_device: Res<RenderDevice>,
    render_queue: Res<RenderQueue>,
    mut global_light_meta: ResMut<GlobalClusterableObjectMeta>,
    mut light_meta: ResMut<LightMeta>,
    views: Query<
        (
            Entity,
            &ExtractedView,
            &ExtractedClusterConfig,
            Option<&RenderLayers>,
        ),
        With<Camera3d>,
    >,
    ambient_light: Res<AmbientLight>,
    point_light_shadow_map: Res<PointLightShadowMap>,
    directional_light_shadow_map: Res<DirectionalLightShadowMap>,
    mut shadow_render_phases: ResMut<ViewBinnedRenderPhases<Shadow>>,
    (
        mut max_directional_lights_warning_emitted,
        mut max_cascades_per_light_warning_emitted,
        mut live_shadow_mapping_lights,
    ): (Local<bool>, Local<bool>, Local<EntityHashSet>),
    point_lights: Query<(
        Entity,
        &ExtractedPointLight,
        AnyOf<(&CubemapFrusta, &Frustum)>,
    )>,
    directional_lights: Query<(Entity, &ExtractedDirectionalLight)>,
    mut light_view_entities: Query<&mut LightViewEntities>,
    sorted_cameras: Res<SortedCameras>,
) {
    let views_iter = views.iter();
    let views_count = views_iter.len();
    let Some(mut view_gpu_lights_writer) =
        light_meta
            .view_gpu_lights
            .get_writer(views_count, &render_device, &render_queue)
    else {
        return;
    };

    // Pre-calculate for PointLights
    let cube_face_rotations = CUBE_MAP_FACES
        .iter()
        .map(|CubeMapFace { target, up }| Transform::IDENTITY.looking_at(*target, *up))
        .collect::<Vec<_>>();

    global_light_meta.entity_to_index.clear();

    let mut point_lights: Vec<_> = point_lights.iter().collect::<Vec<_>>();
    let mut directional_lights: Vec<_> = directional_lights.iter().collect::<Vec<_>>();

    #[cfg(any(
        not(feature = "webgl"),
        not(target_arch = "wasm32"),
        feature = "webgpu"
    ))]
    let max_texture_array_layers = render_device.limits().max_texture_array_layers as usize;
    #[cfg(any(
        not(feature = "webgl"),
        not(target_arch = "wasm32"),
        feature = "webgpu"
    ))]
    let max_texture_cubes = max_texture_array_layers / 6;
    #[cfg(all(feature = "webgl", target_arch = "wasm32", not(feature = "webgpu")))]
    let max_texture_array_layers = 1;
    #[cfg(all(feature = "webgl", target_arch = "wasm32", not(feature = "webgpu")))]
    let max_texture_cubes = 1;

    if !*max_directional_lights_warning_emitted && directional_lights.len() > MAX_DIRECTIONAL_LIGHTS
    {
        warn!(
            "The amount of directional lights of {} is exceeding the supported limit of {}.",
            directional_lights.len(),
            MAX_DIRECTIONAL_LIGHTS
        );
        *max_directional_lights_warning_emitted = true;
    }

    if !*max_cascades_per_light_warning_emitted
        && directional_lights
            .iter()
            .any(|(_, light)| light.cascade_shadow_config.bounds.len() > MAX_CASCADES_PER_LIGHT)
    {
        warn!(
            "The number of cascades configured for a directional light exceeds the supported limit of {}.",
            MAX_CASCADES_PER_LIGHT
        );
        *max_cascades_per_light_warning_emitted = true;
    }

    let point_light_count = point_lights
        .iter()
        .filter(|light| light.1.spot_light_angles.is_none())
        .count();

    let point_light_volumetric_enabled_count = point_lights
        .iter()
        .filter(|(_, light, _)| light.volumetric && light.spot_light_angles.is_none())
        .count()
        .min(max_texture_cubes);

    let point_light_shadow_maps_count = point_lights
        .iter()
        .filter(|light| light.1.shadows_enabled && light.1.spot_light_angles.is_none())
        .count()
        .min(max_texture_cubes);

    let directional_volumetric_enabled_count = directional_lights
        .iter()
        .take(MAX_DIRECTIONAL_LIGHTS)
        .filter(|(_, light)| light.volumetric)
        .count()
        .min(max_texture_array_layers / MAX_CASCADES_PER_LIGHT);

    let directional_shadow_enabled_count = directional_lights
        .iter()
        .take(MAX_DIRECTIONAL_LIGHTS)
        .filter(|(_, light)| light.shadows_enabled)
        .count()
        .min(max_texture_array_layers / MAX_CASCADES_PER_LIGHT);

    let spot_light_count = point_lights
        .iter()
        .filter(|(_, light, _)| light.spot_light_angles.is_some())
        .count()
        .min(max_texture_array_layers - directional_shadow_enabled_count * MAX_CASCADES_PER_LIGHT);

    let spot_light_volumetric_enabled_count = point_lights
        .iter()
        .filter(|(_, light, _)| light.volumetric && light.spot_light_angles.is_some())
        .count()
        .min(max_texture_array_layers - directional_shadow_enabled_count * MAX_CASCADES_PER_LIGHT);

    let spot_light_shadow_maps_count = point_lights
        .iter()
        .filter(|(_, light, _)| light.shadows_enabled && light.spot_light_angles.is_some())
        .count()
        .min(max_texture_array_layers - directional_shadow_enabled_count * MAX_CASCADES_PER_LIGHT);

    // Sort lights by
    // - point-light vs spot-light, so that we can iterate point lights and spot lights in contiguous blocks in the fragment shader,
    // - then those with shadows enabled first, so that the index can be used to render at most `point_light_shadow_maps_count`
    //   point light shadows and `spot_light_shadow_maps_count` spot light shadow maps,
    // - then by entity as a stable key to ensure that a consistent set of lights are chosen if the light count limit is exceeded.
    point_lights.sort_by(|(entity_1, light_1, _), (entity_2, light_2, _)| {
        clusterable_object_order(
            ClusterableObjectOrderData {
                entity: entity_1,
                shadows_enabled: &light_1.shadows_enabled,
                is_volumetric_light: &light_1.volumetric,
                is_spot_light: &light_1.spot_light_angles.is_some(),
            },
            ClusterableObjectOrderData {
                entity: entity_2,
                shadows_enabled: &light_2.shadows_enabled,
                is_volumetric_light: &light_2.volumetric,
                is_spot_light: &light_2.spot_light_angles.is_some(),
            },
        )
    });

    // Sort lights by
    // - those with volumetric (and shadows) enabled first, so that the
    //   volumetric lighting pass can quickly find the volumetric lights;
    // - then those with shadows enabled second, so that the index can be used
    //   to render at most `directional_light_shadow_maps_count` directional light
    //   shadows
    // - then by entity as a stable key to ensure that a consistent set of
    //   lights are chosen if the light count limit is exceeded.
    directional_lights.sort_by(|(entity_1, light_1), (entity_2, light_2)| {
        directional_light_order(
            (entity_1, &light_1.volumetric, &light_1.shadows_enabled),
            (entity_2, &light_2.volumetric, &light_2.shadows_enabled),
        )
    });

    if global_light_meta.entity_to_index.capacity() < point_lights.len() {
        global_light_meta
            .entity_to_index
            .reserve(point_lights.len());
    }

    let mut gpu_point_lights = Vec::new();
    for (index, &(entity, light, _)) in point_lights.iter().enumerate() {
        let mut flags = PointLightFlags::NONE;

        // Lights are sorted, shadow enabled lights are first
        if light.shadows_enabled
            && (index < point_light_shadow_maps_count
                || (light.spot_light_angles.is_some()
                    && index - point_light_count < spot_light_shadow_maps_count))
        {
            flags |= PointLightFlags::SHADOWS_ENABLED;
        }

        let cube_face_projection = Mat4::perspective_infinite_reverse_rh(
            core::f32::consts::FRAC_PI_2,
            1.0,
            light.shadow_map_near_z,
        );
        if light.shadows_enabled
            && light.volumetric
            && (index < point_light_volumetric_enabled_count
                || (light.spot_light_angles.is_some()
                    && index - point_light_count < spot_light_volumetric_enabled_count))
        {
            flags |= PointLightFlags::VOLUMETRIC;
        }

        let (light_custom_data, spot_light_tan_angle) = match light.spot_light_angles {
            Some((inner, outer)) => {
                let light_direction = light.transform.forward();
                if light_direction.y.is_sign_negative() {
                    flags |= PointLightFlags::SPOT_LIGHT_Y_NEGATIVE;
                }

                let cos_outer = ops::cos(outer);
                let spot_scale = 1.0 / f32::max(ops::cos(inner) - cos_outer, 1e-4);
                let spot_offset = -cos_outer * spot_scale;

                (
                    // For spot lights: the direction (x,z), spot_scale and spot_offset
                    light_direction.xz().extend(spot_scale).extend(spot_offset),
                    ops::tan(outer),
                )
            }
            None => {
                (
                    // For point lights: the lower-right 2x2 values of the projection matrix [2][2] [2][3] [3][2] [3][3]
                    Vec4::new(
                        cube_face_projection.z_axis.z,
                        cube_face_projection.z_axis.w,
                        cube_face_projection.w_axis.z,
                        cube_face_projection.w_axis.w,
                    ),
                    // unused
                    0.0,
                )
            }
        };

        gpu_point_lights.push(GpuClusterableObject {
            light_custom_data,
            // premultiply color by intensity
            // we don't use the alpha at all, so no reason to multiply only [0..3]
            color_inverse_square_range: (Vec4::from_slice(&light.color.to_f32_array())
                * light.intensity)
                .xyz()
                .extend(1.0 / (light.range * light.range)),
            position_radius: light.transform.translation().extend(light.radius),
            flags: flags.bits(),
            shadow_depth_bias: light.shadow_depth_bias,
            shadow_normal_bias: light.shadow_normal_bias,
            shadow_map_near_z: light.shadow_map_near_z,
            spot_light_tan_angle,
            pad_a: 0.0,
            pad_b: 0.0,
            soft_shadow_size: if light.soft_shadows_enabled {
                light.radius
            } else {
                0.0
            },
        });
        global_light_meta.entity_to_index.insert(entity, index);
    }

    let mut gpu_directional_lights = [GpuDirectionalLight::default(); MAX_DIRECTIONAL_LIGHTS];
    let mut num_directional_cascades_enabled = 0usize;
    for (index, (_light_entity, light)) in directional_lights
        .iter()
        .enumerate()
        .take(MAX_DIRECTIONAL_LIGHTS)
    {
        let mut flags = DirectionalLightFlags::NONE;

        // Lights are sorted, volumetric and shadow enabled lights are first
        if light.volumetric
            && light.shadows_enabled
            && (index < directional_volumetric_enabled_count)
        {
            flags |= DirectionalLightFlags::VOLUMETRIC;
        }
        // Shadow enabled lights are second
        if light.shadows_enabled && (index < directional_shadow_enabled_count) {
            flags |= DirectionalLightFlags::SHADOWS_ENABLED;
        }

        let num_cascades = light
            .cascade_shadow_config
            .bounds
            .len()
            .min(MAX_CASCADES_PER_LIGHT);
        gpu_directional_lights[index] = GpuDirectionalLight {
            // Set to true later when necessary.
            skip: 0u32,
            // Filled in later.
            cascades: [GpuDirectionalCascade::default(); MAX_CASCADES_PER_LIGHT],
            // premultiply color by illuminance
            // we don't use the alpha at all, so no reason to multiply only [0..3]
            color: Vec4::from_slice(&light.color.to_f32_array()) * light.illuminance,
            // direction is negated to be ready for N.L
            dir_to_light: light.transform.back().into(),
            flags: flags.bits(),
            soft_shadow_size: light.soft_shadow_size.unwrap_or_default(),
            shadow_depth_bias: light.shadow_depth_bias,
            shadow_normal_bias: light.shadow_normal_bias,
            num_cascades: num_cascades as u32,
            cascades_overlap_proportion: light.cascade_shadow_config.overlap_proportion,
            depth_texture_base_index: num_directional_cascades_enabled as u32,
        };
        if index < directional_shadow_enabled_count {
            num_directional_cascades_enabled += num_cascades;
        }
    }

    global_light_meta
        .gpu_clusterable_objects
        .set(gpu_point_lights);
    global_light_meta
        .gpu_clusterable_objects
        .write_buffer(&render_device, &render_queue);

    live_shadow_mapping_lights.clear();

    let mut point_light_depth_attachments = HashMap::<u32, DepthAttachment>::default();
    let mut directional_light_depth_attachments = HashMap::<u32, DepthAttachment>::default();

    let point_light_depth_texture = texture_cache.get(
        &render_device,
        TextureDescriptor {
            size: Extent3d {
                width: point_light_shadow_map.size as u32,
                height: point_light_shadow_map.size as u32,
                depth_or_array_layers: point_light_shadow_maps_count.max(1) as u32 * 6,
            },
            mip_level_count: 1,
            sample_count: 1,
            dimension: TextureDimension::D2,
            format: CORE_3D_DEPTH_FORMAT,
            label: Some("point_light_shadow_map_texture"),
            usage: TextureUsages::RENDER_ATTACHMENT | TextureUsages::TEXTURE_BINDING,
            view_formats: &[],
        },
    );

    let point_light_depth_texture_view =
        point_light_depth_texture
            .texture
            .create_view(&TextureViewDescriptor {
                label: Some("point_light_shadow_map_array_texture_view"),
                format: None,
                // NOTE: iOS Simulator is missing CubeArray support so we use Cube instead.
                // See https://github.com/bevyengine/bevy/pull/12052 - remove if support is added.
                #[cfg(all(
                    not(feature = "ios_simulator"),
                    any(
                        not(feature = "webgl"),
                        not(target_arch = "wasm32"),
                        feature = "webgpu"
                    )
                ))]
                dimension: Some(TextureViewDimension::CubeArray),
                #[cfg(any(
                    feature = "ios_simulator",
                    all(feature = "webgl", target_arch = "wasm32", not(feature = "webgpu"))
                ))]
                dimension: Some(TextureViewDimension::Cube),
                aspect: TextureAspect::DepthOnly,
                base_mip_level: 0,
                mip_level_count: None,
                base_array_layer: 0,
                array_layer_count: None,
            });

    let directional_light_depth_texture = texture_cache.get(
        &render_device,
        TextureDescriptor {
            size: Extent3d {
                width: (directional_light_shadow_map.size as u32)
                    .min(render_device.limits().max_texture_dimension_2d),
                height: (directional_light_shadow_map.size as u32)
                    .min(render_device.limits().max_texture_dimension_2d),
                depth_or_array_layers: (num_directional_cascades_enabled
                    + spot_light_shadow_maps_count)
                    .max(1) as u32,
            },
            mip_level_count: 1,
            sample_count: 1,
            dimension: TextureDimension::D2,
            format: CORE_3D_DEPTH_FORMAT,
            label: Some("directional_light_shadow_map_texture"),
            usage: TextureUsages::RENDER_ATTACHMENT | TextureUsages::TEXTURE_BINDING,
            view_formats: &[],
        },
    );

    let directional_light_depth_texture_view =
        directional_light_depth_texture
            .texture
            .create_view(&TextureViewDescriptor {
                label: Some("directional_light_shadow_map_array_texture_view"),
                format: None,
                #[cfg(any(
                    not(feature = "webgl"),
                    not(target_arch = "wasm32"),
                    feature = "webgpu"
                ))]
                dimension: Some(TextureViewDimension::D2Array),
                #[cfg(all(feature = "webgl", target_arch = "wasm32", not(feature = "webgpu")))]
                dimension: Some(TextureViewDimension::D2),
                aspect: TextureAspect::DepthOnly,
                base_mip_level: 0,
                mip_level_count: None,
                base_array_layer: 0,
                array_layer_count: None,
            });

    let mut live_views = EntityHashSet::with_capacity_and_hasher(views_count, EntityHash);

    // set up light data for each view
    for (entity, extracted_view, clusters, maybe_layers) in sorted_cameras
        .0
        .iter()
        .filter_map(|sorted_camera| views.get(sorted_camera.entity).ok())
    {
        live_views.insert(entity);
        let mut view_lights = Vec::new();

        let is_orthographic = extracted_view.clip_from_view.w_axis.w == 1.0;
        let cluster_factors_zw = calculate_cluster_factors(
            clusters.near,
            clusters.far,
            clusters.dimensions.z as f32,
            is_orthographic,
        );

        let n_clusters = clusters.dimensions.x * clusters.dimensions.y * clusters.dimensions.z;
        let mut gpu_lights = GpuLights {
            directional_lights: gpu_directional_lights,
            ambient_color: Vec4::from_slice(&LinearRgba::from(ambient_light.color).to_f32_array())
                * ambient_light.brightness,
            cluster_factors: Vec4::new(
                clusters.dimensions.x as f32 / extracted_view.viewport.z as f32,
                clusters.dimensions.y as f32 / extracted_view.viewport.w as f32,
                cluster_factors_zw.x,
                cluster_factors_zw.y,
            ),
            cluster_dimensions: clusters.dimensions.extend(n_clusters),
            n_directional_lights: directional_lights.iter().len().min(MAX_DIRECTIONAL_LIGHTS)
                as u32,
            // spotlight shadow maps are stored in the directional light array, starting at num_directional_cascades_enabled.
            // the spot lights themselves start in the light array at point_light_count. so to go from light
            // index to shadow map index, we need to subtract point light count and add directional shadowmap count.
            spot_light_shadowmap_offset: num_directional_cascades_enabled as i32
                - point_light_count as i32,
        };

        // TODO: this should select lights based on relevance to the view instead of the first ones that show up in a query
        for &(light_entity, light, (point_light_frusta, _)) in point_lights
            .iter()
            // Lights are sorted, shadow enabled lights are first
            .take(point_light_count.min(max_texture_cubes))
        {
            let Ok(mut light_view_entities) = light_view_entities.get_mut(light_entity) else {
                continue;
            };

            if !light.shadows_enabled {
                if let Some(entities) = light_view_entities.remove(&entity) {
                    despawn_entities(&mut commands, entities);
                }
                continue;
            }

            let light_index = *global_light_meta
                .entity_to_index
                .get(&light_entity)
                .unwrap();
            // ignore scale because we don't want to effectively scale light radius and range
            // by applying those as a view transform to shadow map rendering of objects
            // and ignore rotation because we want the shadow map projections to align with the axes
            let view_translation = GlobalTransform::from_translation(light.transform.translation());

            // for each face of a cube and each view we spawn a light entity
            let light_view_entities = light_view_entities
                .entry(entity)
                .or_insert_with(|| (0..6).map(|_| commands.spawn_empty().id()).collect());

            let cube_face_projection = Mat4::perspective_infinite_reverse_rh(
                core::f32::consts::FRAC_PI_2,
                1.0,
                light.shadow_map_near_z,
            );

            for (face_index, ((view_rotation, frustum), view_light_entity)) in cube_face_rotations
                .iter()
                .zip(&point_light_frusta.unwrap().frusta)
                .zip(light_view_entities.iter().copied())
                .enumerate()
            {
                let mut first = false;
                let base_array_layer = (light_index * 6 + face_index) as u32;

                let depth_attachment = point_light_depth_attachments
                    .entry(base_array_layer)
                    .or_insert_with(|| {
                        first = true;

                        let depth_texture_view =
                            point_light_depth_texture
                                .texture
                                .create_view(&TextureViewDescriptor {
                                    label: Some("point_light_shadow_map_texture_view"),
                                    format: None,
                                    dimension: Some(TextureViewDimension::D2),
                                    aspect: TextureAspect::All,
                                    base_mip_level: 0,
                                    mip_level_count: None,
                                    base_array_layer,
                                    array_layer_count: Some(1u32),
                                });

                        DepthAttachment::new(depth_texture_view, Some(0.0))
                    })
                    .clone();

                commands.entity(view_light_entity).insert((
                    ShadowView {
                        depth_attachment,
                        pass_name: format!(
                            "shadow pass point light {} {}",
                            light_index,
                            face_index_to_name(face_index)
                        ),
                    },
                    ExtractedView {
                        viewport: UVec4::new(
                            0,
                            0,
                            point_light_shadow_map.size as u32,
                            point_light_shadow_map.size as u32,
                        ),
                        world_from_view: view_translation * *view_rotation,
                        clip_from_world: None,
                        clip_from_view: cube_face_projection,
                        hdr: false,
                        color_grading: Default::default(),
                    },
                    *frustum,
                    LightEntity::Point {
                        light_entity,
                        face_index,
                    },
                ));

                view_lights.push(view_light_entity);

                if first {
                    // Subsequent views with the same light entity will reuse the same shadow map
                    shadow_render_phases.insert_or_clear(view_light_entity);
                    live_shadow_mapping_lights.insert(view_light_entity);
                }
            }
        }

        // spot lights
        for (light_index, &(light_entity, light, (_, spot_light_frustum))) in point_lights
            .iter()
            .skip(point_light_count)
            .take(spot_light_count)
            .enumerate()
        {
            let Ok(mut light_view_entities) = light_view_entities.get_mut(light_entity) else {
                continue;
            };

            if !light.shadows_enabled {
                if let Some(entities) = light_view_entities.remove(&entity) {
                    despawn_entities(&mut commands, entities);
                }
                continue;
            }

            let spot_world_from_view = spot_light_world_from_view(&light.transform);
            let spot_world_from_view = spot_world_from_view.into();

            let angle = light.spot_light_angles.expect("lights should be sorted so that \
                [point_light_count..point_light_count + spot_light_shadow_maps_count] are spot lights").1;
            let spot_projection = spot_light_clip_from_view(angle, light.shadow_map_near_z);

            let mut first = false;
            let base_array_layer = (num_directional_cascades_enabled + light_index) as u32;

            let depth_attachment = directional_light_depth_attachments
                .entry(base_array_layer)
                .or_insert_with(|| {
                    first = true;

                    let depth_texture_view = directional_light_depth_texture.texture.create_view(
                        &TextureViewDescriptor {
                            label: Some("spot_light_shadow_map_texture_view"),
                            format: None,
                            dimension: Some(TextureViewDimension::D2),
                            aspect: TextureAspect::All,
                            base_mip_level: 0,
                            mip_level_count: None,
                            base_array_layer,
                            array_layer_count: Some(1u32),
                        },
                    );

                    DepthAttachment::new(depth_texture_view, Some(0.0))
                })
                .clone();

            let light_view_entities = light_view_entities
                .entry(entity)
                .or_insert_with(|| vec![commands.spawn_empty().id()]);

            let view_light_entity = light_view_entities[0];

            commands.entity(view_light_entity).insert((
                ShadowView {
                    depth_attachment,
                    pass_name: format!("shadow pass spot light {light_index}"),
                },
                ExtractedView {
                    viewport: UVec4::new(
                        0,
                        0,
                        directional_light_shadow_map.size as u32,
                        directional_light_shadow_map.size as u32,
                    ),
                    world_from_view: spot_world_from_view,
                    clip_from_view: spot_projection,
                    clip_from_world: None,
                    hdr: false,
                    color_grading: Default::default(),
                },
                *spot_light_frustum.unwrap(),
                LightEntity::Spot { light_entity },
            ));

            view_lights.push(view_light_entity);

            if first {
                // Subsequent views with the same light entity will reuse the same shadow map
                shadow_render_phases.insert_or_clear(view_light_entity);
                live_shadow_mapping_lights.insert(view_light_entity);
            }
        }

        // directional lights
        let mut directional_depth_texture_array_index = 0u32;
        let view_layers = maybe_layers.unwrap_or_default();
        for (light_index, &(light_entity, light)) in directional_lights
            .iter()
            .enumerate()
            .take(MAX_DIRECTIONAL_LIGHTS)
        {
            let gpu_light = &mut gpu_lights.directional_lights[light_index];

            let Ok(mut light_view_entities) = light_view_entities.get_mut(light_entity) else {
                continue;
            };

            // Check if the light intersects with the view.
            if !view_layers.intersects(&light.render_layers) {
                gpu_light.skip = 1u32;
                if let Some(entities) = light_view_entities.remove(&entity) {
                    despawn_entities(&mut commands, entities);
                }
                continue;
            }

            // Only deal with cascades when shadows are enabled.
            if (gpu_light.flags & DirectionalLightFlags::SHADOWS_ENABLED.bits()) == 0u32 {
                if let Some(entities) = light_view_entities.remove(&entity) {
                    despawn_entities(&mut commands, entities);
                }
                continue;
            }

            let cascades = light
                .cascades
                .get(&entity)
                .unwrap()
                .iter()
                .take(MAX_CASCADES_PER_LIGHT);
            let frusta = light
                .frusta
                .get(&entity)
                .unwrap()
                .iter()
                .take(MAX_CASCADES_PER_LIGHT);

            let iter = cascades
                .zip(frusta)
                .zip(&light.cascade_shadow_config.bounds);

            let light_view_entities = light_view_entities.entry(entity).or_insert_with(|| {
                (0..iter.len())
                    .map(|_| commands.spawn_empty().id())
                    .collect()
            });
            if light_view_entities.len() != iter.len() {
                let entities = core::mem::take(light_view_entities);
                despawn_entities(&mut commands, entities);
                light_view_entities.extend((0..iter.len()).map(|_| commands.spawn_empty().id()));
            }

            for (cascade_index, (((cascade, frustum), bound), view_light_entity)) in
                iter.zip(light_view_entities.iter().copied()).enumerate()
            {
                gpu_lights.directional_lights[light_index].cascades[cascade_index] =
                    GpuDirectionalCascade {
                        clip_from_world: cascade.clip_from_world,
                        texel_size: cascade.texel_size,
                        far_bound: *bound,
                    };

                let depth_texture_view =
                    directional_light_depth_texture
                        .texture
                        .create_view(&TextureViewDescriptor {
                            label: Some("directional_light_shadow_map_array_texture_view"),
                            format: None,
                            dimension: Some(TextureViewDimension::D2),
                            aspect: TextureAspect::All,
                            base_mip_level: 0,
                            mip_level_count: None,
                            base_array_layer: directional_depth_texture_array_index,
                            array_layer_count: Some(1u32),
                        });

                // NOTE: For point and spotlights, we reuse the same depth attachment for all views.
                // However, for directional lights, we want a new depth attachment for each view,
                // so that the view is cleared for each view.
                let depth_attachment = DepthAttachment::new(depth_texture_view, Some(0.0));

                directional_depth_texture_array_index += 1;

                let mut frustum = *frustum;
                // Push the near clip plane out to infinity for directional lights
                frustum.half_spaces[4] =
                    HalfSpace::new(frustum.half_spaces[4].normal().extend(f32::INFINITY));

                commands.entity(view_light_entity).insert((
                    ShadowView {
                        depth_attachment,
                        pass_name: format!(
                            "shadow pass directional light {light_index} cascade {cascade_index}"
                        ),
                    },
                    ExtractedView {
                        viewport: UVec4::new(
                            0,
                            0,
                            directional_light_shadow_map.size as u32,
                            directional_light_shadow_map.size as u32,
                        ),
                        world_from_view: GlobalTransform::from(cascade.world_from_cascade),
                        clip_from_view: cascade.clip_from_cascade,
                        clip_from_world: Some(cascade.clip_from_world),
                        hdr: false,
                        color_grading: Default::default(),
                    },
                    frustum,
                    LightEntity::Directional {
                        light_entity,
                        cascade_index,
                    },
                ));
                view_lights.push(view_light_entity);

                // Subsequent views with the same light entity will **NOT** reuse the same shadow map
                // (Because the cascades are unique to each view)
                shadow_render_phases.insert_or_clear(view_light_entity);
                live_shadow_mapping_lights.insert(view_light_entity);
            }
        }

        commands.entity(entity).insert((
            ViewShadowBindings {
                point_light_depth_texture: point_light_depth_texture.texture.clone(),
                point_light_depth_texture_view: point_light_depth_texture_view.clone(),
                directional_light_depth_texture: directional_light_depth_texture.texture.clone(),
                directional_light_depth_texture_view: directional_light_depth_texture_view.clone(),
            },
            ViewLightEntities {
                lights: view_lights,
            },
            ViewLightsUniformOffset {
                offset: view_gpu_lights_writer.write(&gpu_lights),
            },
        ));
    }

    // Despawn light-view entities for views that no longer exist
    for mut entities in &mut light_view_entities {
        for (_, light_view_entities) in
            entities.extract_if(|entity, _| !live_views.contains(entity))
        {
            despawn_entities(&mut commands, light_view_entities);
        }
    }

    shadow_render_phases.retain(|entity, _| live_shadow_mapping_lights.contains(entity));
}

fn despawn_entities(commands: &mut Commands, entities: Vec<Entity>) {
    if entities.is_empty() {
        return;
    }
    commands.queue(move |world: &mut World| {
        for entity in entities {
            world.despawn(entity);
        }
    });
}

/// For each shadow cascade, iterates over all the meshes "visible" from it and
/// adds them to [`BinnedRenderPhase`]s or [`SortedRenderPhase`]s as
/// appropriate.
#[allow(clippy::too_many_arguments)]
pub fn queue_shadows<M: Material>(
    shadow_draw_functions: Res<DrawFunctions<Shadow>>,
    prepass_pipeline: Res<PrepassPipeline<M>>,
    render_meshes: Res<RenderAssets<RenderMesh>>,
    render_mesh_instances: Res<RenderMeshInstances>,
    render_materials: Res<RenderAssets<PreparedMaterial<M>>>,
    render_material_instances: Res<RenderMaterialInstances<M>>,
    mut shadow_render_phases: ResMut<ViewBinnedRenderPhases<Shadow>>,
    mut pipelines: ResMut<SpecializedMeshPipelines<PrepassPipeline<M>>>,
    pipeline_cache: Res<PipelineCache>,
    render_lightmaps: Res<RenderLightmaps>,
    view_lights: Query<(Entity, &ViewLightEntities)>,
    view_uniforms: Res<ViewUniforms>,
    view_light_entities: Query<&LightEntity>,
    point_light_entities: Query<&RenderCubemapVisibleEntities, With<ExtractedPointLight>>,
    directional_light_entities: Query<
        &RenderCascadesVisibleEntities,
        With<ExtractedDirectionalLight>,
    >,
    spot_light_entities: Query<&RenderVisibleMeshEntities, With<ExtractedPointLight>>,
) where
    M::Data: PartialEq + Eq + Hash + Clone,
{
    for (entity, view_lights) in &view_lights {
        let draw_shadow_mesh = shadow_draw_functions.read().id::<DrawPrepass<M>>();
        for view_light_entity in view_lights.lights.iter().copied() {
            let Ok(light_entity) = view_light_entities.get(view_light_entity) else {
                continue;
            };
            let Some(shadow_phase) = shadow_render_phases.get_mut(&view_light_entity) else {
                continue;
            };

            let is_directional_light = matches!(light_entity, LightEntity::Directional { .. });
            let visible_entities = match light_entity {
                LightEntity::Directional {
                    light_entity,
                    cascade_index,
                } => directional_light_entities
                    .get(*light_entity)
                    .expect("Failed to get directional light visible entities")
                    .entities
                    .get(&entity)
                    .expect("Failed to get directional light visible entities for view")
                    .get(*cascade_index)
                    .expect("Failed to get directional light visible entities for cascade"),
                LightEntity::Point {
                    light_entity,
                    face_index,
                } => point_light_entities
                    .get(*light_entity)
                    .expect("Failed to get point light visible entities")
                    .get(*face_index),
                LightEntity::Spot { light_entity } => spot_light_entities
                    .get(*light_entity)
                    .expect("Failed to get spot light visible entities"),
            };
            let mut light_key = MeshPipelineKey::DEPTH_PREPASS
                | MeshPipelineKey::from_max_view_count(
                    view_uniforms.uniforms.current_max_capacity() as _,
                );
            light_key.set(MeshPipelineKey::DEPTH_CLAMP_ORTHO, is_directional_light);

            // NOTE: Lights with shadow mapping disabled will have no visible entities
            // so no meshes will be queued

            for (entity, main_entity) in visible_entities.iter().copied() {
                let Some(mesh_instance) = render_mesh_instances.render_mesh_queue_data(main_entity)
                else {
                    continue;
                };
                if !mesh_instance
                    .flags
                    .contains(RenderMeshInstanceFlags::SHADOW_CASTER)
                {
                    continue;
                }
                let Some(material_asset_id) = render_material_instances.get(&main_entity) else {
                    continue;
                };
                let Some(material) = render_materials.get(*material_asset_id) else {
                    continue;
                };
                let Some(mesh) = render_meshes.get(mesh_instance.mesh_asset_id) else {
                    continue;
                };

                let mut mesh_key =
                    light_key | MeshPipelineKey::from_bits_retain(mesh.key_bits.bits());

                // Even though we don't use the lightmap in the shadow map, the
                // `SetMeshBindGroup` render command will bind the data for it. So
                // we need to include the appropriate flag in the mesh pipeline key
                // to ensure that the necessary bind group layout entries are
                // present.
                if render_lightmaps.render_lightmaps.contains_key(&main_entity) {
                    mesh_key |= MeshPipelineKey::LIGHTMAPPED;
                }

                mesh_key |= match material.properties.alpha_mode {
                    AlphaMode::Mask(_)
                    | AlphaMode::Blend
                    | AlphaMode::Premultiplied
                    | AlphaMode::Add
                    | AlphaMode::AlphaToCoverage => MeshPipelineKey::MAY_DISCARD,
                    _ => MeshPipelineKey::NONE,
                };
                let pipeline_id = pipelines.specialize(
                    &pipeline_cache,
                    &prepass_pipeline,
                    MaterialPipelineKey {
                        mesh_key,
                        bind_group_data: material.key.clone(),
                    },
                    &mesh.layout,
                );

                let pipeline_id = match pipeline_id {
                    Ok(id) => id,
                    Err(err) => {
                        error!("{}", err);
                        continue;
                    }
                };

                mesh_instance
                    .material_bind_group_id
                    .set(material.get_bind_group_id());

                shadow_phase.add(
                    ShadowBinKey {
                        draw_function: draw_shadow_mesh,
                        pipeline: pipeline_id,
                        asset_id: mesh_instance.mesh_asset_id.into(),
                    },
                    (entity, main_entity),
                    BinnedRenderPhaseType::mesh(mesh_instance.should_batch()),
                );
            }
        }
    }
}

pub struct Shadow {
    pub key: ShadowBinKey,
    pub representative_entity: (Entity, MainEntity),
    pub batch_range: Range<u32>,
    pub extra_index: PhaseItemExtraIndex,
}

/// Data used to bin each object in the shadow map phase.
#[derive(Clone, PartialEq, Eq, PartialOrd, Ord, Hash)]
pub struct ShadowBinKey {
    /// The identifier of the render pipeline.
    pub pipeline: CachedRenderPipelineId,

    /// The function used to draw.
    pub draw_function: DrawFunctionId,

    /// The object.
    pub asset_id: UntypedAssetId,
}

impl PhaseItem for Shadow {
    #[inline]
    fn entity(&self) -> Entity {
        self.representative_entity.0
    }

    fn main_entity(&self) -> MainEntity {
        self.representative_entity.1
    }

    #[inline]
    fn draw_function(&self) -> DrawFunctionId {
        self.key.draw_function
    }

    #[inline]
    fn batch_range(&self) -> &Range<u32> {
        &self.batch_range
    }

    #[inline]
    fn batch_range_mut(&mut self) -> &mut Range<u32> {
        &mut self.batch_range
    }

    #[inline]
    fn extra_index(&self) -> PhaseItemExtraIndex {
        self.extra_index
    }

    #[inline]
    fn batch_range_and_extra_index_mut(&mut self) -> (&mut Range<u32>, &mut PhaseItemExtraIndex) {
        (&mut self.batch_range, &mut self.extra_index)
    }
}

impl BinnedPhaseItem for Shadow {
    type BinKey = ShadowBinKey;

    #[inline]
    fn new(
        key: Self::BinKey,
        representative_entity: (Entity, MainEntity),
        batch_range: Range<u32>,
        extra_index: PhaseItemExtraIndex,
    ) -> Self {
        Shadow {
            key,
            representative_entity,
            batch_range,
            extra_index,
        }
    }
}

impl CachedRenderPipelinePhaseItem for Shadow {
    #[inline]
    fn cached_pipeline(&self) -> CachedRenderPipelineId {
        self.key.pipeline
    }
}

pub struct ShadowPassNode {
    main_view_query: QueryState<Read<ViewLightEntities>>,
    view_light_query: QueryState<Read<ShadowView>>,
}

impl ShadowPassNode {
    pub fn new(world: &mut World) -> Self {
        Self {
            main_view_query: QueryState::new(world),
            view_light_query: QueryState::new(world),
        }
    }
}

impl Node for ShadowPassNode {
    fn update(&mut self, world: &mut World) {
        self.main_view_query.update_archetypes(world);
        self.view_light_query.update_archetypes(world);
    }

    fn run<'w>(
        &self,
        graph: &mut RenderGraphContext,
        render_context: &mut RenderContext<'w>,
        world: &'w World,
    ) -> Result<(), NodeRunError> {
        let diagnostics = render_context.diagnostic_recorder();

        let view_entity = graph.view_entity();

        let Some(shadow_render_phases) = world.get_resource::<ViewBinnedRenderPhases<Shadow>>()
        else {
            return Ok(());
        };

        let time_span = diagnostics.time_span(render_context.command_encoder(), "shadows");

        if let Ok(view_lights) = self.main_view_query.get_manual(world, view_entity) {
            for view_light_entity in view_lights.lights.iter().copied() {
                let Some(shadow_phase) = shadow_render_phases.get(&view_light_entity) else {
                    continue;
                };

                let view_light = self
                    .view_light_query
                    .get_manual(world, view_light_entity)
                    .unwrap();

                let depth_stencil_attachment =
                    Some(view_light.depth_attachment.get_attachment(StoreOp::Store));

                let diagnostics = render_context.diagnostic_recorder();
                render_context.add_command_buffer_generation_task(move |render_device| {
                    #[cfg(feature = "trace")]
                    let _shadow_pass_span = info_span!("", "{}", view_light.pass_name).entered();
                    let mut command_encoder =
                        render_device.create_command_encoder(&CommandEncoderDescriptor {
                            label: Some("shadow_pass_command_encoder"),
                        });

                    let render_pass = command_encoder.begin_render_pass(&RenderPassDescriptor {
                        label: Some(&view_light.pass_name),
                        color_attachments: &[],
                        depth_stencil_attachment,
                        timestamp_writes: None,
                        occlusion_query_set: None,
                    });

                    let mut render_pass = TrackedRenderPass::new(&render_device, render_pass);
                    let pass_span =
                        diagnostics.pass_span(&mut render_pass, view_light.pass_name.clone());

                    if let Err(err) =
                        shadow_phase.render(&mut render_pass, world, view_light_entity)
                    {
                        error!("Error encountered while rendering the shadow phase {err:?}");
                    }

                    pass_span.end(&mut render_pass);
                    drop(render_pass);
                    command_encoder.finish()
                });
            }
        }

        time_span.end(render_context.command_encoder());

        Ok(())
    }
}<|MERGE_RESOLUTION|>--- conflicted
+++ resolved
@@ -9,11 +9,8 @@
     system::lifetimeless::Read,
 };
 use bevy_math::{ops, Mat4, UVec4, Vec2, Vec3, Vec3Swizzles, Vec4, Vec4Swizzles};
-<<<<<<< HEAD
-=======
 use bevy_render::camera::SortedCameras;
 use bevy_render::sync_world::{MainEntity, RenderEntity, TemporaryRenderEntity};
->>>>>>> 4eaebd46
 use bevy_render::{
     diagnostic::RecordDiagnostics,
     mesh::RenderMesh,
