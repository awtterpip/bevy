use core::ops::Range;

use crate::{
    texture_atlas::TextureAtlasLayout, ComputedTextureSlices, Sprite, WithSprite,
    SPRITE_SHADER_HANDLE,
};
use bevy_asset::{AssetEvent, AssetId, Assets};
use bevy_color::{ColorToComponents, LinearRgba};
use bevy_core_pipeline::{
    core_2d::{Transparent2d, CORE_2D_DEPTH_FORMAT},
    tonemapping::{
        get_lut_bind_group_layout_entries, get_lut_bindings, DebandDither, Tonemapping,
        TonemappingLuts,
    },
};
use bevy_ecs::{
    prelude::*,
    query::ROQueryItem,
    system::{lifetimeless::*, SystemParamItem, SystemState},
};
use bevy_image::{BevyDefault, Image, ImageSampler, TextureFormatPixelInfo};
use bevy_math::{Affine3A, FloatOrd, Quat, Rect, Vec2, Vec4};
use bevy_render::sync_world::MainEntity;
use bevy_render::view::RenderVisibleEntities;
use bevy_render::{
    render_asset::RenderAssets,
    render_phase::{
        DrawFunctions, PhaseItem, PhaseItemExtraIndex, RenderCommand, RenderCommandResult,
        SetItemPipeline, TrackedRenderPass, ViewSortedRenderPhases,
    },
    render_resource::{
        binding_types::{sampler, texture_2d, uniform_buffer},
        *,
    },
    renderer::{RenderDevice, RenderQueue},
    sync_world::{RenderEntity, TemporaryRenderEntity},
    texture::{DefaultImageSampler, FallbackImage, GpuImage},
    view::{
        ExtractedView, Msaa, ViewTarget, ViewUniform, ViewUniformOffset, ViewUniforms,
        ViewVisibility,
    },
    Extract,
};
use bevy_transform::components::GlobalTransform;
use bevy_utils::HashMap;
use bytemuck::{Pod, Zeroable};
use fixedbitset::FixedBitSet;

#[derive(Resource)]
pub struct SpritePipeline {
    view_layout: BindGroupLayout,
    material_layout: BindGroupLayout,
    pub dummy_white_gpu_image: GpuImage,
}

impl FromWorld for SpritePipeline {
    fn from_world(world: &mut World) -> Self {
        let mut system_state: SystemState<(
            Res<RenderDevice>,
            Res<DefaultImageSampler>,
            Res<RenderQueue>,
        )> = SystemState::new(world);
        let (render_device, default_sampler, render_queue) = system_state.get_mut(world);

        let tonemapping_lut_entries = get_lut_bind_group_layout_entries();
        let view_layout = render_device.create_bind_group_layout(
            "sprite_view_layout",
            &BindGroupLayoutEntries::with_indices(
                ShaderStages::VERTEX_FRAGMENT,
                (
                    (0, uniform_buffer::<ViewUniform>(true)),
                    (
                        1,
                        tonemapping_lut_entries[0].visibility(ShaderStages::FRAGMENT),
                    ),
                    (
                        2,
                        tonemapping_lut_entries[1].visibility(ShaderStages::FRAGMENT),
                    ),
                ),
            ),
        );

        let material_layout = render_device.create_bind_group_layout(
            "sprite_material_layout",
            &BindGroupLayoutEntries::sequential(
                ShaderStages::FRAGMENT,
                (
                    texture_2d(TextureSampleType::Float { filterable: true }),
                    sampler(SamplerBindingType::Filtering),
                ),
            ),
        );
        let dummy_white_gpu_image = {
            let image = Image::default();
            let texture = render_device.create_texture(&image.texture_descriptor);
            let sampler = match image.sampler {
                ImageSampler::Default => (**default_sampler).clone(),
                ImageSampler::Descriptor(ref descriptor) => {
                    render_device.create_sampler(&descriptor.as_wgpu())
                }
            };

            let format_size = image.texture_descriptor.format.pixel_size();
            render_queue.write_texture(
                texture.as_image_copy(),
                &image.data,
                ImageDataLayout {
                    offset: 0,
                    bytes_per_row: Some(image.width() * format_size as u32),
                    rows_per_image: None,
                },
                image.texture_descriptor.size,
            );
            let texture_view = texture.create_view(&TextureViewDescriptor::default());
            GpuImage {
                texture,
                texture_view,
                texture_format: image.texture_descriptor.format,
                sampler,
                size: image.size(),
                mip_level_count: image.texture_descriptor.mip_level_count,
            }
        };

        SpritePipeline {
            view_layout,
            material_layout,
            dummy_white_gpu_image,
        }
    }
}

bitflags::bitflags! {
    #[derive(Clone, Copy, Debug, PartialEq, Eq, Hash)]
    #[repr(transparent)]
    // NOTE: Apparently quadro drivers support up to 64x MSAA.
    // MSAA uses the highest 3 bits for the MSAA log2(sample count) to support up to 128x MSAA.
    pub struct SpritePipelineKey: u32 {
        const NONE                              = 0;
        const HDR                               = 1 << 0;
        const TONEMAP_IN_SHADER                 = 1 << 1;
        const DEBAND_DITHER                     = 1 << 2;
        const MSAA_RESERVED_BITS                = Self::MSAA_MASK_BITS << Self::MSAA_SHIFT_BITS;
        const TONEMAP_METHOD_RESERVED_BITS      = Self::TONEMAP_METHOD_MASK_BITS << Self::TONEMAP_METHOD_SHIFT_BITS;
        const TONEMAP_METHOD_NONE               = 0 << Self::TONEMAP_METHOD_SHIFT_BITS;
        const TONEMAP_METHOD_REINHARD           = 1 << Self::TONEMAP_METHOD_SHIFT_BITS;
        const TONEMAP_METHOD_REINHARD_LUMINANCE = 2 << Self::TONEMAP_METHOD_SHIFT_BITS;
        const TONEMAP_METHOD_ACES_FITTED        = 3 << Self::TONEMAP_METHOD_SHIFT_BITS;
        const TONEMAP_METHOD_AGX                = 4 << Self::TONEMAP_METHOD_SHIFT_BITS;
        const TONEMAP_METHOD_SOMEWHAT_BORING_DISPLAY_TRANSFORM = 5 << Self::TONEMAP_METHOD_SHIFT_BITS;
        const TONEMAP_METHOD_TONY_MC_MAPFACE    = 6 << Self::TONEMAP_METHOD_SHIFT_BITS;
        const TONEMAP_METHOD_BLENDER_FILMIC     = 7 << Self::TONEMAP_METHOD_SHIFT_BITS;
    }
}

impl SpritePipelineKey {
    const MSAA_MASK_BITS: u32 = 0b111;
    const MSAA_SHIFT_BITS: u32 = 32 - Self::MSAA_MASK_BITS.count_ones();
    const TONEMAP_METHOD_MASK_BITS: u32 = 0b111;
    const TONEMAP_METHOD_SHIFT_BITS: u32 =
        Self::MSAA_SHIFT_BITS - Self::TONEMAP_METHOD_MASK_BITS.count_ones();

    #[inline]
    pub const fn from_msaa_samples(msaa_samples: u32) -> Self {
        let msaa_bits =
            (msaa_samples.trailing_zeros() & Self::MSAA_MASK_BITS) << Self::MSAA_SHIFT_BITS;
        Self::from_bits_retain(msaa_bits)
    }

    #[inline]
    pub const fn msaa_samples(&self) -> u32 {
        1 << ((self.bits() >> Self::MSAA_SHIFT_BITS) & Self::MSAA_MASK_BITS)
    }

    #[inline]
    pub const fn from_hdr(hdr: bool) -> Self {
        if hdr {
            SpritePipelineKey::HDR
        } else {
            SpritePipelineKey::NONE
        }
    }
}

impl SpecializedRenderPipeline for SpritePipeline {
    type Key = SpritePipelineKey;

    fn specialize(&self, key: Self::Key) -> RenderPipelineDescriptor {
        let mut shader_defs = Vec::new();
        if key.contains(SpritePipelineKey::TONEMAP_IN_SHADER) {
            shader_defs.push("TONEMAP_IN_SHADER".into());
            shader_defs.push(ShaderDefVal::UInt(
                "TONEMAPPING_LUT_TEXTURE_BINDING_INDEX".into(),
                1,
            ));
            shader_defs.push(ShaderDefVal::UInt(
                "TONEMAPPING_LUT_SAMPLER_BINDING_INDEX".into(),
                2,
            ));

            let method = key.intersection(SpritePipelineKey::TONEMAP_METHOD_RESERVED_BITS);

            if method == SpritePipelineKey::TONEMAP_METHOD_NONE {
                shader_defs.push("TONEMAP_METHOD_NONE".into());
            } else if method == SpritePipelineKey::TONEMAP_METHOD_REINHARD {
                shader_defs.push("TONEMAP_METHOD_REINHARD".into());
            } else if method == SpritePipelineKey::TONEMAP_METHOD_REINHARD_LUMINANCE {
                shader_defs.push("TONEMAP_METHOD_REINHARD_LUMINANCE".into());
            } else if method == SpritePipelineKey::TONEMAP_METHOD_ACES_FITTED {
                shader_defs.push("TONEMAP_METHOD_ACES_FITTED".into());
            } else if method == SpritePipelineKey::TONEMAP_METHOD_AGX {
                shader_defs.push("TONEMAP_METHOD_AGX".into());
            } else if method == SpritePipelineKey::TONEMAP_METHOD_SOMEWHAT_BORING_DISPLAY_TRANSFORM
            {
                shader_defs.push("TONEMAP_METHOD_SOMEWHAT_BORING_DISPLAY_TRANSFORM".into());
            } else if method == SpritePipelineKey::TONEMAP_METHOD_BLENDER_FILMIC {
                shader_defs.push("TONEMAP_METHOD_BLENDER_FILMIC".into());
            } else if method == SpritePipelineKey::TONEMAP_METHOD_TONY_MC_MAPFACE {
                shader_defs.push("TONEMAP_METHOD_TONY_MC_MAPFACE".into());
            }

            // Debanding is tied to tonemapping in the shader, cannot run without it.
            if key.contains(SpritePipelineKey::DEBAND_DITHER) {
                shader_defs.push("DEBAND_DITHER".into());
            }
        }

        let format = match key.contains(SpritePipelineKey::HDR) {
            true => ViewTarget::TEXTURE_FORMAT_HDR,
            false => TextureFormat::bevy_default(),
        };

        let instance_rate_vertex_buffer_layout = VertexBufferLayout {
            array_stride: 80,
            step_mode: VertexStepMode::Instance,
            attributes: vec![
                // @location(0) i_model_transpose_col0: vec4<f32>,
                VertexAttribute {
                    format: VertexFormat::Float32x4,
                    offset: 0,
                    shader_location: 0,
                },
                // @location(1) i_model_transpose_col1: vec4<f32>,
                VertexAttribute {
                    format: VertexFormat::Float32x4,
                    offset: 16,
                    shader_location: 1,
                },
                // @location(2) i_model_transpose_col2: vec4<f32>,
                VertexAttribute {
                    format: VertexFormat::Float32x4,
                    offset: 32,
                    shader_location: 2,
                },
                // @location(3) i_color: vec4<f32>,
                VertexAttribute {
                    format: VertexFormat::Float32x4,
                    offset: 48,
                    shader_location: 3,
                },
                // @location(4) i_uv_offset_scale: vec4<f32>,
                VertexAttribute {
                    format: VertexFormat::Float32x4,
                    offset: 64,
                    shader_location: 4,
                },
            ],
        };

        RenderPipelineDescriptor {
            vertex: VertexState {
                shader: SPRITE_SHADER_HANDLE,
                entry_point: "vertex".into(),
                shader_defs: shader_defs.clone(),
                buffers: vec![instance_rate_vertex_buffer_layout],
            },
            fragment: Some(FragmentState {
                shader: SPRITE_SHADER_HANDLE,
                shader_defs,
                entry_point: "fragment".into(),
                targets: vec![Some(ColorTargetState {
                    format,
                    blend: Some(BlendState::ALPHA_BLENDING),
                    write_mask: ColorWrites::ALL,
                })],
            }),
            layout: vec![self.view_layout.clone(), self.material_layout.clone()],
            primitive: PrimitiveState {
                front_face: FrontFace::Ccw,
                cull_mode: None,
                unclipped_depth: false,
                polygon_mode: PolygonMode::Fill,
                conservative: false,
                topology: PrimitiveTopology::TriangleList,
                strip_index_format: None,
            },
            // Sprites are always alpha blended so they never need to write to depth.
            // They just need to read it in case an opaque mesh2d
            // that wrote to depth is present.
            depth_stencil: Some(DepthStencilState {
                format: CORE_2D_DEPTH_FORMAT,
                depth_write_enabled: false,
                depth_compare: CompareFunction::GreaterEqual,
                stencil: StencilState {
                    front: StencilFaceState::IGNORE,
                    back: StencilFaceState::IGNORE,
                    read_mask: 0,
                    write_mask: 0,
                },
                bias: DepthBiasState {
                    constant: 0,
                    slope_scale: 0.0,
                    clamp: 0.0,
                },
            }),
            multisample: MultisampleState {
                count: key.msaa_samples(),
                mask: !0,
                alpha_to_coverage_enabled: false,
            },
            label: Some("sprite_pipeline".into()),
            push_constant_ranges: Vec::new(),
<<<<<<< HEAD
            multiview: None,
=======
            zero_initialize_workgroup_memory: false,
>>>>>>> 4eaebd46
        }
    }
}

pub struct ExtractedSprite {
    pub transform: GlobalTransform,
    pub color: LinearRgba,
    /// Select an area of the texture
    pub rect: Option<Rect>,
    /// Change the on-screen size of the sprite
    pub custom_size: Option<Vec2>,
    /// Asset ID of the [`Image`] of this sprite
    /// PERF: storing an `AssetId` instead of `Handle<Image>` enables some optimizations (`ExtractedSprite` becomes `Copy` and doesn't need to be dropped)
    pub image_handle_id: AssetId<Image>,
    pub flip_x: bool,
    pub flip_y: bool,
    pub anchor: Vec2,
    /// For cases where additional [`ExtractedSprites`] are created during extraction, this stores the
    /// entity that caused that creation for use in determining visibility.
    pub original_entity: Option<Entity>,
}

#[derive(Resource, Default)]
pub struct ExtractedSprites {
    pub sprites: HashMap<(Entity, MainEntity), ExtractedSprite>,
}

#[derive(Resource, Default)]
pub struct SpriteAssetEvents {
    pub images: Vec<AssetEvent<Image>>,
}

pub fn extract_sprite_events(
    mut events: ResMut<SpriteAssetEvents>,
    mut image_events: Extract<EventReader<AssetEvent<Image>>>,
) {
    let SpriteAssetEvents { ref mut images } = *events;
    images.clear();

    for event in image_events.read() {
        images.push(*event);
    }
}

pub fn extract_sprites(
    mut commands: Commands,
    mut extracted_sprites: ResMut<ExtractedSprites>,
    texture_atlases: Extract<Res<Assets<TextureAtlasLayout>>>,
    sprite_query: Extract<
        Query<(
            Entity,
            RenderEntity,
            &ViewVisibility,
            &Sprite,
            &GlobalTransform,
            Option<&ComputedTextureSlices>,
        )>,
    >,
) {
    extracted_sprites.sprites.clear();
    for (original_entity, entity, view_visibility, sprite, transform, slices) in sprite_query.iter()
    {
        if !view_visibility.get() {
            continue;
        }

        if let Some(slices) = slices {
            extracted_sprites.sprites.extend(
                slices
                    .extract_sprites(transform, original_entity, sprite)
                    .map(|e| {
                        (
                            (
                                commands.spawn(TemporaryRenderEntity).id(),
                                original_entity.into(),
                            ),
                            e,
                        )
                    }),
            );
        } else {
            let atlas_rect = sprite
                .texture_atlas
                .as_ref()
                .and_then(|s| s.texture_rect(&texture_atlases).map(|r| r.as_rect()));
            let rect = match (atlas_rect, sprite.rect) {
                (None, None) => None,
                (None, Some(sprite_rect)) => Some(sprite_rect),
                (Some(atlas_rect), None) => Some(atlas_rect),
                (Some(atlas_rect), Some(mut sprite_rect)) => {
                    sprite_rect.min += atlas_rect.min;
                    sprite_rect.max += atlas_rect.min;

                    Some(sprite_rect)
                }
            };

            // PERF: we don't check in this function that the `Image` asset is ready, since it should be in most cases and hashing the handle is expensive
            extracted_sprites.sprites.insert(
                (entity, original_entity.into()),
                ExtractedSprite {
                    color: sprite.color.into(),
                    transform: *transform,
                    rect,
                    // Pass the custom size
                    custom_size: sprite.custom_size,
                    flip_x: sprite.flip_x,
                    flip_y: sprite.flip_y,
                    image_handle_id: sprite.image.id(),
                    anchor: sprite.anchor.as_vec(),
                    original_entity: Some(original_entity),
                },
            );
        }
    }
}

#[repr(C)]
#[derive(Copy, Clone, Pod, Zeroable)]
struct SpriteInstance {
    // Affine 4x3 transposed to 3x4
    pub i_model_transpose: [Vec4; 3],
    pub i_color: [f32; 4],
    pub i_uv_offset_scale: [f32; 4],
}

impl SpriteInstance {
    #[inline]
    fn from(transform: &Affine3A, color: &LinearRgba, uv_offset_scale: &Vec4) -> Self {
        let transpose_model_3x3 = transform.matrix3.transpose();
        Self {
            i_model_transpose: [
                transpose_model_3x3.x_axis.extend(transform.translation.x),
                transpose_model_3x3.y_axis.extend(transform.translation.y),
                transpose_model_3x3.z_axis.extend(transform.translation.z),
            ],
            i_color: color.to_f32_array(),
            i_uv_offset_scale: uv_offset_scale.to_array(),
        }
    }
}

#[derive(Resource)]
pub struct SpriteMeta {
    sprite_index_buffer: RawBufferVec<u32>,
    sprite_instance_buffer: RawBufferVec<SpriteInstance>,
}

impl Default for SpriteMeta {
    fn default() -> Self {
        Self {
            sprite_index_buffer: RawBufferVec::<u32>::new(BufferUsages::INDEX),
            sprite_instance_buffer: RawBufferVec::<SpriteInstance>::new(BufferUsages::VERTEX),
        }
    }
}

#[derive(Component)]
pub struct SpriteViewBindGroup {
    pub value: BindGroup,
}

#[derive(Component, PartialEq, Eq, Clone)]
pub struct SpriteBatch {
    image_handle_id: AssetId<Image>,
    range: Range<u32>,
}

#[derive(Resource, Default)]
pub struct ImageBindGroups {
    values: HashMap<AssetId<Image>, BindGroup>,
}

#[allow(clippy::too_many_arguments)]
pub fn queue_sprites(
    mut view_entities: Local<FixedBitSet>,
    draw_functions: Res<DrawFunctions<Transparent2d>>,
    sprite_pipeline: Res<SpritePipeline>,
    mut pipelines: ResMut<SpecializedRenderPipelines<SpritePipeline>>,
    pipeline_cache: Res<PipelineCache>,
    extracted_sprites: Res<ExtractedSprites>,
    mut transparent_render_phases: ResMut<ViewSortedRenderPhases<Transparent2d>>,
    mut views: Query<(
        Entity,
        &RenderVisibleEntities,
        &ExtractedView,
        &Msaa,
        Option<&Tonemapping>,
        Option<&DebandDither>,
    )>,
) {
    let draw_sprite_function = draw_functions.read().id::<DrawSprite>();

    for (view_entity, visible_entities, view, msaa, tonemapping, dither) in &mut views {
        let Some(transparent_phase) = transparent_render_phases.get_mut(&view_entity) else {
            continue;
        };

        let msaa_key = SpritePipelineKey::from_msaa_samples(msaa.samples());
        let mut view_key = SpritePipelineKey::from_hdr(view.hdr) | msaa_key;

        if !view.hdr {
            if let Some(tonemapping) = tonemapping {
                view_key |= SpritePipelineKey::TONEMAP_IN_SHADER;
                view_key |= match tonemapping {
                    Tonemapping::None => SpritePipelineKey::TONEMAP_METHOD_NONE,
                    Tonemapping::Reinhard => SpritePipelineKey::TONEMAP_METHOD_REINHARD,
                    Tonemapping::ReinhardLuminance => {
                        SpritePipelineKey::TONEMAP_METHOD_REINHARD_LUMINANCE
                    }
                    Tonemapping::AcesFitted => SpritePipelineKey::TONEMAP_METHOD_ACES_FITTED,
                    Tonemapping::AgX => SpritePipelineKey::TONEMAP_METHOD_AGX,
                    Tonemapping::SomewhatBoringDisplayTransform => {
                        SpritePipelineKey::TONEMAP_METHOD_SOMEWHAT_BORING_DISPLAY_TRANSFORM
                    }
                    Tonemapping::TonyMcMapface => SpritePipelineKey::TONEMAP_METHOD_TONY_MC_MAPFACE,
                    Tonemapping::BlenderFilmic => SpritePipelineKey::TONEMAP_METHOD_BLENDER_FILMIC,
                };
            }
            if let Some(DebandDither::Enabled) = dither {
                view_key |= SpritePipelineKey::DEBAND_DITHER;
            }
        }

        let pipeline = pipelines.specialize(&pipeline_cache, &sprite_pipeline, view_key);

        view_entities.clear();
        view_entities.extend(
            visible_entities
                .iter::<WithSprite>()
                .map(|(_, e)| e.index() as usize),
        );

        transparent_phase
            .items
            .reserve(extracted_sprites.sprites.len());

        for ((entity, main_entity), extracted_sprite) in extracted_sprites.sprites.iter() {
            let index = extracted_sprite.original_entity.unwrap_or(*entity).index();

            if !view_entities.contains(index as usize) {
                continue;
            }

            // These items will be sorted by depth with other phase items
            let sort_key = FloatOrd(extracted_sprite.transform.translation().z);

            // Add the item to the render phase
            transparent_phase.add(Transparent2d {
                draw_function: draw_sprite_function,
                pipeline,
                entity: (*entity, *main_entity),
                sort_key,
                // batch_range and dynamic_offset will be calculated in prepare_sprites
                batch_range: 0..0,
                extra_index: PhaseItemExtraIndex::NONE,
            });
        }
    }
}

#[allow(clippy::too_many_arguments)]
pub fn prepare_sprite_view_bind_groups(
    mut commands: Commands,
    render_device: Res<RenderDevice>,
    sprite_pipeline: Res<SpritePipeline>,
    view_uniforms: Res<ViewUniforms>,
    views: Query<(Entity, &Tonemapping), With<ExtractedView>>,
    tonemapping_luts: Res<TonemappingLuts>,
    images: Res<RenderAssets<GpuImage>>,
    fallback_image: Res<FallbackImage>,
) {
    let Some(view_binding) = view_uniforms.uniforms.binding() else {
        return;
    };

    for (entity, tonemapping) in &views {
        let lut_bindings =
            get_lut_bindings(&images, &tonemapping_luts, tonemapping, &fallback_image);
        let view_bind_group = render_device.create_bind_group(
            "mesh2d_view_bind_group",
            &sprite_pipeline.view_layout,
            &BindGroupEntries::with_indices((
                (0, view_binding.clone()),
                (1, lut_bindings.0),
                (2, lut_bindings.1),
            )),
        );

        commands.entity(entity).insert(SpriteViewBindGroup {
            value: view_bind_group,
        });
    }
}

#[allow(clippy::too_many_arguments)]
pub fn prepare_sprite_image_bind_groups(
    mut commands: Commands,
    mut previous_len: Local<usize>,
    render_device: Res<RenderDevice>,
    render_queue: Res<RenderQueue>,
    mut sprite_meta: ResMut<SpriteMeta>,
    sprite_pipeline: Res<SpritePipeline>,
    mut image_bind_groups: ResMut<ImageBindGroups>,
    gpu_images: Res<RenderAssets<GpuImage>>,
    extracted_sprites: Res<ExtractedSprites>,
    mut phases: ResMut<ViewSortedRenderPhases<Transparent2d>>,
    events: Res<SpriteAssetEvents>,
) {
    // If an image has changed, the GpuImage has (probably) changed
    for event in &events.images {
        match event {
            AssetEvent::Added { .. } |
            // Images don't have dependencies
            AssetEvent::LoadedWithDependencies { .. } => {}
            AssetEvent::Unused { id } | AssetEvent::Modified { id } | AssetEvent::Removed { id } => {
                image_bind_groups.values.remove(id);
            }
        };
    }

    let mut batches: Vec<(Entity, SpriteBatch)> = Vec::with_capacity(*previous_len);

    // Clear the sprite instances
    sprite_meta.sprite_instance_buffer.clear();

    // Index buffer indices
    let mut index = 0;

    let image_bind_groups = &mut *image_bind_groups;

    for transparent_phase in phases.values_mut() {
        let mut batch_item_index = 0;
        let mut batch_image_size = Vec2::ZERO;
        let mut batch_image_handle = AssetId::invalid();

        // Iterate through the phase items and detect when successive sprites that can be batched.
        // Spawn an entity with a `SpriteBatch` component for each possible batch.
        // Compatible items share the same entity.
        for item_index in 0..transparent_phase.items.len() {
            let item = &transparent_phase.items[item_index];
            let Some(extracted_sprite) = extracted_sprites.sprites.get(&item.entity) else {
                // If there is a phase item that is not a sprite, then we must start a new
                // batch to draw the other phase item(s) and to respect draw order. This can be
                // done by invalidating the batch_image_handle
                batch_image_handle = AssetId::invalid();
                continue;
            };

            let batch_image_changed = batch_image_handle != extracted_sprite.image_handle_id;
            if batch_image_changed {
                let Some(gpu_image) = gpu_images.get(extracted_sprite.image_handle_id) else {
                    continue;
                };

                batch_image_size = gpu_image.size.as_vec2();
                batch_image_handle = extracted_sprite.image_handle_id;
                image_bind_groups
                    .values
                    .entry(batch_image_handle)
                    .or_insert_with(|| {
                        render_device.create_bind_group(
                            "sprite_material_bind_group",
                            &sprite_pipeline.material_layout,
                            &BindGroupEntries::sequential((
                                &gpu_image.texture_view,
                                &gpu_image.sampler,
                            )),
                        )
                    });
            }

            // By default, the size of the quad is the size of the texture
            let mut quad_size = batch_image_size;

            // Calculate vertex data for this item
            let mut uv_offset_scale: Vec4;

            // If a rect is specified, adjust UVs and the size of the quad
            if let Some(rect) = extracted_sprite.rect {
                let rect_size = rect.size();
                uv_offset_scale = Vec4::new(
                    rect.min.x / batch_image_size.x,
                    rect.max.y / batch_image_size.y,
                    rect_size.x / batch_image_size.x,
                    -rect_size.y / batch_image_size.y,
                );
                quad_size = rect_size;
            } else {
                uv_offset_scale = Vec4::new(0.0, 1.0, 1.0, -1.0);
            }

            if extracted_sprite.flip_x {
                uv_offset_scale.x += uv_offset_scale.z;
                uv_offset_scale.z *= -1.0;
            }
            if extracted_sprite.flip_y {
                uv_offset_scale.y += uv_offset_scale.w;
                uv_offset_scale.w *= -1.0;
            }

            // Override the size if a custom one is specified
            if let Some(custom_size) = extracted_sprite.custom_size {
                quad_size = custom_size;
            }
            let transform = extracted_sprite.transform.affine()
                * Affine3A::from_scale_rotation_translation(
                    quad_size.extend(1.0),
                    Quat::IDENTITY,
                    (quad_size * (-extracted_sprite.anchor - Vec2::splat(0.5))).extend(0.0),
                );

            // Store the vertex data and add the item to the render phase
            sprite_meta
                .sprite_instance_buffer
                .push(SpriteInstance::from(
                    &transform,
                    &extracted_sprite.color,
                    &uv_offset_scale,
                ));

            if batch_image_changed {
                batch_item_index = item_index;

                batches.push((
                    item.entity(),
                    SpriteBatch {
                        image_handle_id: batch_image_handle,
                        range: index..index,
                    },
                ));
            }

            transparent_phase.items[batch_item_index]
                .batch_range_mut()
                .end += 1;
            batches.last_mut().unwrap().1.range.end += 1;
            index += 1;
        }
    }
    sprite_meta
        .sprite_instance_buffer
        .write_buffer(&render_device, &render_queue);

    if sprite_meta.sprite_index_buffer.len() != 6 {
        sprite_meta.sprite_index_buffer.clear();

        // NOTE: This code is creating 6 indices pointing to 4 vertices.
        // The vertices form the corners of a quad based on their two least significant bits.
        // 10   11
        //
        // 00   01
        // The sprite shader can then use the two least significant bits as the vertex index.
        // The rest of the properties to transform the vertex positions and UVs (which are
        // implicit) are baked into the instance transform, and UV offset and scale.
        // See bevy_sprite/src/render/sprite.wgsl for the details.
        sprite_meta.sprite_index_buffer.push(2);
        sprite_meta.sprite_index_buffer.push(0);
        sprite_meta.sprite_index_buffer.push(1);
        sprite_meta.sprite_index_buffer.push(1);
        sprite_meta.sprite_index_buffer.push(3);
        sprite_meta.sprite_index_buffer.push(2);

        sprite_meta
            .sprite_index_buffer
            .write_buffer(&render_device, &render_queue);
    }

    *previous_len = batches.len();
    commands.insert_or_spawn_batch(batches);
}

/// [`RenderCommand`] for sprite rendering.
pub type DrawSprite = (
    SetItemPipeline,
    SetSpriteViewBindGroup<0>,
    SetSpriteTextureBindGroup<1>,
    DrawSpriteBatch,
);

pub struct SetSpriteViewBindGroup<const I: usize>;
impl<P: PhaseItem, const I: usize> RenderCommand<P> for SetSpriteViewBindGroup<I> {
    type Param = ();
    type ViewQuery = (Read<ViewUniformOffset>, Read<SpriteViewBindGroup>);
    type ItemQuery = ();

    fn render<'w>(
        _item: &P,
        (view_uniform, sprite_view_bind_group): ROQueryItem<'w, Self::ViewQuery>,
        _entity: Option<()>,
        _param: SystemParamItem<'w, '_, Self::Param>,
        pass: &mut TrackedRenderPass<'w>,
    ) -> RenderCommandResult {
        pass.set_bind_group(I, &sprite_view_bind_group.value, &[view_uniform.offset]);
        RenderCommandResult::Success
    }
}
pub struct SetSpriteTextureBindGroup<const I: usize>;
impl<P: PhaseItem, const I: usize> RenderCommand<P> for SetSpriteTextureBindGroup<I> {
    type Param = SRes<ImageBindGroups>;
    type ViewQuery = ();
    type ItemQuery = Read<SpriteBatch>;

    fn render<'w>(
        _item: &P,
        _view: (),
        batch: Option<&'_ SpriteBatch>,
        image_bind_groups: SystemParamItem<'w, '_, Self::Param>,
        pass: &mut TrackedRenderPass<'w>,
    ) -> RenderCommandResult {
        let image_bind_groups = image_bind_groups.into_inner();
        let Some(batch) = batch else {
            return RenderCommandResult::Skip;
        };

        pass.set_bind_group(
            I,
            image_bind_groups
                .values
                .get(&batch.image_handle_id)
                .unwrap(),
            &[],
        );
        RenderCommandResult::Success
    }
}

pub struct DrawSpriteBatch;
impl<P: PhaseItem> RenderCommand<P> for DrawSpriteBatch {
    type Param = SRes<SpriteMeta>;
    type ViewQuery = ();
    type ItemQuery = Read<SpriteBatch>;

    fn render<'w>(
        _item: &P,
        _view: (),
        batch: Option<&'_ SpriteBatch>,
        sprite_meta: SystemParamItem<'w, '_, Self::Param>,
        pass: &mut TrackedRenderPass<'w>,
    ) -> RenderCommandResult {
        let sprite_meta = sprite_meta.into_inner();
        let Some(batch) = batch else {
            return RenderCommandResult::Skip;
        };

        pass.set_index_buffer(
            sprite_meta.sprite_index_buffer.buffer().unwrap().slice(..),
            0,
            IndexFormat::Uint32,
        );
        pass.set_vertex_buffer(
            0,
            sprite_meta
                .sprite_instance_buffer
                .buffer()
                .unwrap()
                .slice(..),
        );
        pass.draw_indexed(0..6, 0, batch.range.clone());
        RenderCommandResult::Success
    }
}<|MERGE_RESOLUTION|>--- conflicted
+++ resolved
@@ -321,11 +321,8 @@
             },
             label: Some("sprite_pipeline".into()),
             push_constant_ranges: Vec::new(),
-<<<<<<< HEAD
+            zero_initialize_workgroup_memory: false,
             multiview: None,
-=======
-            zero_initialize_workgroup_memory: false,
->>>>>>> 4eaebd46
         }
     }
 }
